--- conflicted
+++ resolved
@@ -87,10 +87,7 @@
         }
     }
 
-<<<<<<< HEAD
-=======
     /* visitor pattern */
->>>>>>> f2804edb
     pub fn get_build_order(&self) -> ForgeResult<Vec<&WorkspaceMember>> {
         let mut visited = HashSet::new();
         let mut order = Vec::new();
@@ -119,10 +116,6 @@
             }
         }
 
-<<<<<<< HEAD
-=======
-        // Convert names back to member references
->>>>>>> f2804edb
         Ok(order)
     }
 
@@ -134,10 +127,6 @@
         temp_visited: &mut HashSet<String>,
         order: &mut Vec<&'a WorkspaceMember>,
     ) -> ForgeResult<()> {
-<<<<<<< HEAD
-=======
-        // Check for cycles
->>>>>>> f2804edb
         if temp_visited.contains(&member.name) {
             return Err(ForgeError::Workspace(format!(
                 "Circular dependency detected involving {}",
@@ -151,10 +140,6 @@
 
         temp_visited.insert(member.name.clone());
 
-<<<<<<< HEAD
-=======
-        // Visit dependencies first
->>>>>>> f2804edb
         if let Some(deps) = graph.get(&member.name) {
             for dep_name in deps {
                 let dep = self.members
@@ -200,15 +185,9 @@
             path = path.join(&cross.target);
         }
 
-<<<<<<< HEAD
         let profile = self.selected_profile.as_deref()
             .unwrap_or(&self.config.build.default_profile);
         path = path.join(profile);
-=======
-        if let Some(profile) = self.config.get_profile(None) {
-            path = path.join(if profile.debug_info { "debug" } else { "release" });
-        }
->>>>>>> f2804edb
 
         path.join(&self.config.build.target)
     }
